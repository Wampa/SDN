Param(
    [parameter(Mandatory = $false)] [string] $Network = "L2Bridge"
)

$BaseDir = "c:\k\debug"
md $BaseDir -ErrorAction Ignore

$helper = "$BaseDir\helper.psm1"
if (!(Test-Path $helper))
{
    Invoke-WebRequest -UseBasicParsing https://raw.githubusercontent.com/Microsoft/SDN/master/Kubernetes/windows/helper.psm1 -OutFile $BaseDir\helper.psm1
}
ipmo $helper

DownloadFile -Url  "https://raw.githubusercontent.com/Microsoft/SDN/master/Kubernetes/windows/debug/dumpVfpPolicies.ps1" -Destination $BaseDir\dumpVfpPolicies.ps1
DownloadFile -Url "https://raw.githubusercontent.com/Microsoft/SDN/master/Kubernetes/windows/hns.psm1" -Destination $BaseDir\hns.psm1
DownloadFile -Url "https://raw.githubusercontent.com/Microsoft/SDN/master/Kubernetes/windows/debug/starthnstrace.cmd" -Destination $BaseDir\starthnstrace.cmd
DownloadFile -Url "https://raw.githubusercontent.com/Microsoft/SDN/master/Kubernetes/windows/debug/startpacketcapture.cmd" -Destination $BaseDir\startpacketcapture.cmd
DownloadFile -Url  "https://raw.githubusercontent.com/Microsoft/SDN/master/Kubernetes/windows/debug/stoppacketcapture.cmd" -Destination $BaseDir\stoppacketcapture.cmd

ipmo $BaseDir\hns.psm1

$ScriptPath = Split-Path $MyInvocation.MyCommand.Path

$outDir = [io.Path]::Combine($ScriptPath, [io.Path]::GetRandomFileName())
md $outDir
pushd 
cd $outDir

Get-HnsNetwork | Select Name, Type, Id, AddressPrefix > network.txt
Get-hnsnetwork | Convertto-json -Depth 20 >> network.txt

Get-HnsEndpoint | Select Id, IpAddress, MacAddress, IsRemoteEndpoint > endpoint.txt
Get-hnsendpoint | Convertto-json -Depth 20 >> endpoint.txt

Get-hnspolicylist | Convertto-json -Depth 20 > policy.txt

vfpctrl.exe /list-vmswitch-port > ports.txt
powershell $BaseDir\dumpVfpPolicies.ps1 -switchName $Network -outfile vfpOutput.txt

ipconfig /allcompartments /all > ip.txt
route print > routes.txt
<<<<<<< HEAD
netsh int ipv4 sh int > mtu.txt
nvspinfo -a -i -h -D -p -d -m -q > nvspinfo.txt
nmscrub -a -n -t > nmscrub.txt
hnsdiag list all -d > hnsdiag.txt
=======
get-netadapter  | foreach {$ifindex=$_.IfIndex; $ifName=$_.Name; netsh int ipv4 sh int $ifindex | Out-File  -FilePath "${ifName}_int.txt" -Encoding ascii}

>>>>>>> aca9b0c0
popd
Write-Host "Logs are available at $outDir"<|MERGE_RESOLUTION|>--- conflicted
+++ resolved
@@ -40,14 +40,10 @@
 
 ipconfig /allcompartments /all > ip.txt
 route print > routes.txt
-<<<<<<< HEAD
 netsh int ipv4 sh int > mtu.txt
 nvspinfo -a -i -h -D -p -d -m -q > nvspinfo.txt
 nmscrub -a -n -t > nmscrub.txt
+get-netadapter  | foreach {$ifindex=$_.IfIndex; $ifName=$_.Name; netsh int ipv4 sh int $ifindex | Out-File  -FilePath "${ifName}_int.txt" -Encoding ascii}
 hnsdiag list all -d > hnsdiag.txt
-=======
-get-netadapter  | foreach {$ifindex=$_.IfIndex; $ifName=$_.Name; netsh int ipv4 sh int $ifindex | Out-File  -FilePath "${ifName}_int.txt" -Encoding ascii}
-
->>>>>>> aca9b0c0
 popd
 Write-Host "Logs are available at $outDir"